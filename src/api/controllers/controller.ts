--- conflicted
+++ resolved
@@ -37,10 +37,7 @@
 
       res.status(200).json({ value: result });
     } catch (error: any) {
-<<<<<<< HEAD
       console.error("[error] Error in checkAddressAllocation:", error.message);
-=======
->>>>>>> 4353f205
       res.status(500).json({ error: error.message });
     }
   };
